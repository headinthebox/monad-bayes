{-# LANGUAGE
 FlexibleContexts,
 TypeFamilies
 #-}

module Main where

import Data.List (transpose)
import Data.Vector (Vector, fromList, foldM, postscanl)
import qualified Data.Vector as Vector
import Data.Bifunctor (second)
import Graphics.Rendering.Chart.Easy hiding (Vector)
import Graphics.Rendering.Chart.Backend.Cairo (toFile, fo_format, FileFormat(PDF))
import Options.Applicative
import System.Directory
import Control.Monad.Trans
import System.IO
import Control.Monad (when, unless)

import Control.Monad.Bayes.Class
import Control.Monad.Bayes.Simple
import Control.Monad.Bayes.Prior
import Control.Monad.Bayes.Sampler
import Control.Monad.Bayes.Population
import Control.Monad.Bayes.Inference
import Control.Monad.Bayes.Kernel
import Control.Monad.Bayes.Trace

import Plotting

main = do
  -- make sure `putStrLn` prints to console immediately
  hSetBuffering stdout LineBuffering

  (trial, cachePath) <- execParser opts
  when trial $ putStrLn "Trial run"

  if not trial then do
    sampleIO $ lgssBenchmark cachePath 50 100 (map (2^) [1..10])
  else do
    sampleIO $ lgssBenchmark cachePath 5 10 [10,20,40]

opts :: ParserInfo (Bool,FilePath)
opts = flip info fullDesc ((,) <$> trialFlag <*> cacheDir) where
  trialFlag = switch
    ( long "trial"
    <> help "Run a quick version of benchmarks to check that all is working correctly.")
  cacheDir = strOption
    ( long "cache-dir"
    <> value "cache/lgss/"
    <> help "Directory to store temporary data that may be reused accross different runs.")

lgssBenchmark :: FilePath -> Int -> Int -> [Int] -> SamplerIO ()
lgssBenchmark cachePath t nRuns ns = do
  liftIO $ putStrLn "running LGSS benchmark"

  let plotPath = "lgss.pdf"

  let param = LGSSParam (0,1) 1 0 1 1 0 1
  let kernel = compose (gaussian 1) (last . fst . toLists)
  let gKernel = unsafeKernel (\xs ys -> evalKernel (gaussian (fromIntegral (1 + t - length xs))) (last xs) (last ys))
  let newKernel = compose (gKernel) (fst . toLists)

  scores <- sequence $ replicate nRuns $ do
    ys <- synthesizeData param t
    ref <- return $ kalman param ys
    let run m = do -- RMSE on the mean of filetering distribution
          estMean <- popAvg Vector.last (normalize m)
          let trueMean = fst (Vector.last ref)
          return $ abs (trueMean - estMean)
<<<<<<< HEAD
    smcRes <- mapM (\n -> run $ smc t n (linearGaussian param ys)) ns
    kernelRes <- mapM (\n -> run $ smcHerdingResample kernel t n (linearGaussian param ys)) ns
    newKernelRes <- mapM (\n -> run $ smcHerdingResample newKernel t n (linearGaussian param ys)) ns
    return (smcRes, kernelRes, newKernelRes)

  let (smcScores, kernelScores, newKernelScores) = unzip3 scores
  let smcPoints = zip (map fromIntegral ns) (transpose smcScores)
  let kernelPoints = zip (map fromIntegral ns) (transpose kernelScores)
  let newKernelPoints = zip (map fromIntegral ns) (transpose newKernelScores)
=======
    mapM (\n -> run $ smcMultinomial t n (linearGaussian param ys)) ns
  let points = zip (map fromIntegral ns) (transpose scores)
>>>>>>> 06d5bc23

  liftIO $ toFile (fo_format .~ PDF $ def) plotPath $ do
    layout_title .= "LGSS"
    errorbarPlot "#samples" "RMSE" [
      ("SMC", smcPoints),
      ("Herding", kernelPoints),
      ("NewHerding", newKernelPoints)]

type Mean = Double
type StdDev = Double
type Linear = (Double,Double)

data LGSSParam = LGSSParam
  {
  p0 :: (Mean, StdDev), -- ^ initial state X0 prior
  a :: Double, -- ^ transition model slope
  b :: Double, -- ^ transition model intercept
  sdX :: StdDev, -- ^ transition model noise
  c :: Double, -- ^ observation model slope
  d :: Double, -- ^ observation model intercept
  sdY :: StdDev -- ^ observation model noise
  }

-- \ One-dimensional linear Gaussian state space model.
linearGaussian :: (MonadBayes m, CustomReal m ~ Double)
               => LGSSParam
               -> Vector Double -- ^ observed sequence Y_{1:T}
               -> m (Vector Double) -- ^ latent sequence posterior X_{1:T}
linearGaussian (LGSSParam p0 a b sdX c d sdY) ys = do
  let step xs y = do{
    x' <- normal (a*(head xs) + b) sdX;
    observe (normalDist (c*x' + d) sdY) y;
    return (x':xs)}

  x0 <- uncurry normal p0
  ps <- foldM step [x0] ys
  return $ fromList $ tail $ reverse ps

-- | One-dimensional random walk with Gaussian diffusion.
randomWalk :: (MonadBayes m, CustomReal m ~ Double)
           => (Mean, StdDev) -- ^ initial state X0 prior
           -> StdDev -- ^ transition model noise
           -> StdDev -- ^ observation model noise
           -> Vector Double -- ^ observed sequence Y_{1:T}
           -> m (Vector Double)
randomWalk p0 sdX sdY ys = linearGaussian (LGSSParam p0 1 0 sdX 1 0 sdY) ys

-- | Generate observed sequence from the prior.
synthesizeData :: (MonadDist m, CustomReal m ~ Double)
             => LGSSParam
             -> Int -- ^ T - length of producted vector
             -> m (Vector Double) -- ^ data Y_{1:T} generated from the prior
synthesizeData param t = do
  xs <- prior $ linearGaussian param $ Vector.replicate t undefined
  Vector.mapM (\x -> normal (c param * x + d param) (sdY param)) xs

-- | Kalman filter computing exact filtering distributions X_t|Y_{1:t}.
kalman :: LGSSParam
       -> Vector Double
       -> Vector (Mean, StdDev)
kalman (LGSSParam (m0,sd0) a b sdX c d sdY) ys =
  Vector.map (second sqrt) $ postscanl step (m0, var0) ys where
    var0 = sd0 * sd0
    varX = sdX * sdX
    varY = sdY * sdY
    step (m,s) y = (m'',s'') where
      -- TODO: check the math here
      m' = a*m + b
      s' = a*a*s + varX
      v = y - c*m' - d
      h = c*c*s' + varY
      k = c*s' / h
      m'' = m' + k*v
      s'' = s' - k*k*h<|MERGE_RESOLUTION|>--- conflicted
+++ resolved
@@ -68,8 +68,7 @@
           estMean <- popAvg Vector.last (normalize m)
           let trueMean = fst (Vector.last ref)
           return $ abs (trueMean - estMean)
-<<<<<<< HEAD
-    smcRes <- mapM (\n -> run $ smc t n (linearGaussian param ys)) ns
+    smcRes <- mapM (\n -> run $ smcMultinomial t n (linearGaussian param ys)) ns
     kernelRes <- mapM (\n -> run $ smcHerdingResample kernel t n (linearGaussian param ys)) ns
     newKernelRes <- mapM (\n -> run $ smcHerdingResample newKernel t n (linearGaussian param ys)) ns
     return (smcRes, kernelRes, newKernelRes)
@@ -78,10 +77,6 @@
   let smcPoints = zip (map fromIntegral ns) (transpose smcScores)
   let kernelPoints = zip (map fromIntegral ns) (transpose kernelScores)
   let newKernelPoints = zip (map fromIntegral ns) (transpose newKernelScores)
-=======
-    mapM (\n -> run $ smcMultinomial t n (linearGaussian param ys)) ns
-  let points = zip (map fromIntegral ns) (transpose scores)
->>>>>>> 06d5bc23
 
   liftIO $ toFile (fo_format .~ PDF $ def) plotPath $ do
     layout_title .= "LGSS"
