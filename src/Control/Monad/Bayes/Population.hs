--- conflicted
+++ resolved
@@ -35,11 +35,7 @@
 import Control.Monad
 import Control.Applicative
 
-<<<<<<< HEAD
-import Control.Monad.Bayes.LogDomain (LogDomain, fromLogDomain, toLogDomain)
-=======
-import Numeric.LogDomain (LogDomain, fromLogDomain)
->>>>>>> 06d5bc23
+import Numeric.LogDomain (LogDomain, fromLogDomain, toLogDomain)
 import Control.Monad.Bayes.Class
 import Control.Monad.Bayes.Simple
 import Control.Monad.Bayes.Weighted hiding (hoist)
@@ -178,15 +174,8 @@
   return x
 
 -- | Applies a random transformation to a population.
-<<<<<<< HEAD
-mapPopulation :: MonadDist m
-              => ([(a, LogDomain (CustomReal m))]
-                  -> m [(a, LogDomain (CustomReal m))])
-              -> Population m a -> Population m a
-=======
 mapPopulation :: (HasCustomReal m, Monad m) => ([(a, LogDomain (CustomReal m))] -> m [(a, LogDomain (CustomReal m))]) ->
   Population m a -> Population m a
->>>>>>> 06d5bc23
 mapPopulation f m = fromWeightedList $ runPopulation m >>= f
 
 -- | Applies a random transformation to a normalized population.
