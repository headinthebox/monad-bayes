--- conflicted
+++ resolved
@@ -53,10 +53,6 @@
 import Control.Monad.Bayes.Enumerator
 import Control.Monad.Bayes.Prior
 import Control.Monad.Bayes.Conditional
-<<<<<<< HEAD
-import Control.Monad.Bayes.Primitive
-=======
->>>>>>> 015938ba
 
 -- | Rejection sampling that proposes from the prior.
 -- The accept/reject decision is made for the whole program rather than
@@ -226,11 +222,7 @@
 
 gaussianKernel :: (MonadDist m, CustomReal m ~ Double) => Double -> Kernel m Double
 gaussianKernel sigma =
-<<<<<<< HEAD
-  Kernel (\x -> normal x sigma) (\x y -> pdf (Continuous (Normal x sigma)) y)
-=======
   Kernel (\x -> normal x sigma) (\x y -> pdf (normalDist x sigma) y)
->>>>>>> 015938ba
 
 singleSiteKernel :: (MonadDist m, Eq a) => Kernel m a -> Kernel m [a]
 singleSiteKernel k = Kernel prop den where
