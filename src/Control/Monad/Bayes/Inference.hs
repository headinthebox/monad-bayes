{-# LANGUAGE
  FlexibleContexts,
  ScopedTypeVariables,
  Rank2Types,
  TupleSections
 #-}

module Control.Monad.Bayes.Inference where

import Control.Arrow (first,second)
import Data.Either
import Data.Number.LogFloat
import Data.Typeable
import Control.Monad.Trans.Maybe
import Control.Monad.State.Lazy
import Control.Monad.Writer.Lazy

import Control.Monad.Bayes.Class
import Control.Monad.Bayes.Sampler
import Control.Monad.Bayes.Rejection
import Control.Monad.Bayes.Weighted
import Control.Monad.Bayes.Particle as Particle
import Control.Monad.Bayes.Empirical
import Control.Monad.Bayes.Dist
import Control.Monad.Bayes.Prior
import Control.Monad.Bayes.Trace

-- | Rejection sampling.
rejection :: MonadDist m => Rejection m a -> m a
rejection d = do
  m <- runRejection d
  case m of Just x  -> return x
            Nothing -> rejection d

-- | Simple importance sampling from the prior.
importance :: MonadDist m => Weighted m a -> m (a,LogFloat)
importance = runWeighted

-- | Multiple importance samples with post-processing.
importance' :: (Ord a, Typeable a, MonadDist m) =>
               Int -> Empirical m a -> m [(a,Double)]
importance' n d = fmap (enumerate . categorical) $ runEmpirical $ spawn n >> d

-- | Sequential Monte Carlo from the prior.
-- The first argument is the number of resampling points, the second is
-- the number of particles used.
-- If the first argument is smaller than the number of observations in the model,
-- the algorithm is still correct, but doesn't perform resampling after kth time.
smc :: MonadDist m => Int -> Int -> Particle (Empirical m) a -> Empirical m a
smc k n d = flatten $ foldr (.) id (replicate k step) $ start where
  start = lift (spawn n) >> d
  step = Particle.mapMonad (resampleN n) . advance

-- | `smc` with post-processing.
smc' :: (Ord a, Typeable a, MonadDist m) => Int -> Int ->
        Particle (Empirical m) a -> m [(a,Double)]
smc' k n d = fmap (enumerate . categorical) $ runEmpirical $ smc k n d

-- | Asymptotically faster version of 'smc' that resamples using multinomial
-- instead of a sequence of categoricals.
smcFast :: MonadDist m => Int -> Int -> Particle (Empirical m) a -> Empirical m a
smcFast k n d = flatten $ foldr (.) id (replicate k step) $ start where
  start = lift (spawn n) >> d
  step = Particle.mapMonad resample . advance

-- | Metropolis-Hastings kernel. Generates a new value and the MH ratio.
newtype MHKernel m a = MHKernel {runMHKernel :: a -> m (a,LogFloat)}

<<<<<<< HEAD
-- | Metropolis-Hastings algorithm.
mh :: MonadDist m => Int ->  WeightedT m a -> MHKernel (WeightedT m) a -> m [a]
=======
mhKernel'  :: (RandomDB r, MonadDist m) => r -> Updater r m a -> MHKernel m (a, r)
mhKernel' = const mhKernel

mhKernel :: (RandomDB r, MonadDist m) => Updater r m a -> MHKernel m (a, r)
mhKernel program = MHKernel $ \(x, r) -> do
  r1 <- mutate r
  ((x', r'), leftover) <- runUpdater program r1
  return ((x', r'), mhCorrectionFactor r r')

-- | Metropolis-Hastings algorithm. The idea is that the kernel handles the
-- part of ratio that results from MonadDist effects and transition function,
-- while state carries the factor associated with MonadBayes effects.
mh :: MonadDist m => Int ->  Weighted m a -> MHKernel (Weighted m) a -> m [a]
>>>>>>> b932f8c9
mh n init trans = evalStateT (start >>= chain n) 1 where
  -- start :: StateT LogFloat m a
  start = do
    (x, p) <- lift $ runWeighted init
    if p == 0 then
      start
    else
      put p >> return x

  --chain :: Int -> a -> StateT LogFloat m [a]
  chain 0 _ = return []
  chain n x = do
    p <- get
    ((y,w), q) <- lift $ runWeighted $ runMHKernel trans x
    accept <- bernoulli $ if p == 0 then 1 else min 1 (q * w / p)
    let next = if accept then y else x
    when accept (put q)
    rest <- chain (n-1) next
    return (x:rest)

<<<<<<< HEAD
-- | Trace MH. Each state of the Markov chain consists of a list
-- of continuations from the sampling of each primitive distribution
-- during an execution.
traceMH :: (MonadDist m) => WeightedT (Coprimitive m) a -> m [a]
traceMH m = mhState m >>= init >>= loop
  where
    init state | mhPosteriorWeight state >  0 = return state
    init state | mhPosteriorWeight state == 0 = mhKernel state >>= init
    loop state = do
      nextState <- mhKernel state
      otherAnswers <- loop nextState
      return (mhAnswer state : otherAnswers)
=======
mh' :: (RandomDB r, MonadDist m) => r -> Int -> (forall m'. (MonadBayes m') => m' a) -> m [a]
mh' r0 n program = fmap (map fst) $ mh n (runTrace program) $ mhKernel' r0 program
>>>>>>> b932f8c9

-- | Metropolis-Hastings version that uses the prior as proposal distribution.
mhPrior :: MonadDist m => Int -> Weighted m a -> m [a]
mhPrior n d = mh n d kernel where
    kernel = MHKernel $ const $ fmap (,1) d

-- | Particle Independent Metropolis Hastings. The first two arguments are
-- passed to SMC, the third is the number of samples, equal to
-- the number of SMC runs.
pimh :: MonadDist m => Int -> Int -> Int -> Particle (Empirical m) a -> m [a]
pimh k np ns d = mhPrior ns $ transform $ smc k np d<|MERGE_RESOLUTION|>--- conflicted
+++ resolved
@@ -66,24 +66,8 @@
 -- | Metropolis-Hastings kernel. Generates a new value and the MH ratio.
 newtype MHKernel m a = MHKernel {runMHKernel :: a -> m (a,LogFloat)}
 
-<<<<<<< HEAD
 -- | Metropolis-Hastings algorithm.
-mh :: MonadDist m => Int ->  WeightedT m a -> MHKernel (WeightedT m) a -> m [a]
-=======
-mhKernel'  :: (RandomDB r, MonadDist m) => r -> Updater r m a -> MHKernel m (a, r)
-mhKernel' = const mhKernel
-
-mhKernel :: (RandomDB r, MonadDist m) => Updater r m a -> MHKernel m (a, r)
-mhKernel program = MHKernel $ \(x, r) -> do
-  r1 <- mutate r
-  ((x', r'), leftover) <- runUpdater program r1
-  return ((x', r'), mhCorrectionFactor r r')
-
--- | Metropolis-Hastings algorithm. The idea is that the kernel handles the
--- part of ratio that results from MonadDist effects and transition function,
--- while state carries the factor associated with MonadBayes effects.
 mh :: MonadDist m => Int ->  Weighted m a -> MHKernel (Weighted m) a -> m [a]
->>>>>>> b932f8c9
 mh n init trans = evalStateT (start >>= chain n) 1 where
   -- start :: StateT LogFloat m a
   start = do
@@ -104,11 +88,10 @@
     rest <- chain (n-1) next
     return (x:rest)
 
-<<<<<<< HEAD
 -- | Trace MH. Each state of the Markov chain consists of a list
 -- of continuations from the sampling of each primitive distribution
 -- during an execution.
-traceMH :: (MonadDist m) => WeightedT (Coprimitive m) a -> m [a]
+traceMH :: (MonadDist m) => Weighted (Coprimitive m) a -> m [a]
 traceMH m = mhState m >>= init >>= loop
   where
     init state | mhPosteriorWeight state >  0 = return state
@@ -117,10 +100,6 @@
       nextState <- mhKernel state
       otherAnswers <- loop nextState
       return (mhAnswer state : otherAnswers)
-=======
-mh' :: (RandomDB r, MonadDist m) => r -> Int -> (forall m'. (MonadBayes m') => m' a) -> m [a]
-mh' r0 n program = fmap (map fst) $ mh n (runTrace program) $ mhKernel' r0 program
->>>>>>> b932f8c9
 
 -- | Metropolis-Hastings version that uses the prior as proposal distribution.
 mhPrior :: MonadDist m => Int -> Weighted m a -> m [a]
