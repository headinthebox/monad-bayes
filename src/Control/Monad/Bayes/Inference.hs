{-|
Module      : Control.Monad.Bayes.Inference
Description : Inference algorithms for probabilistic programs
Copyright   : (c) Adam Scibior, 2016
License     : MIT
Maintainer  : ams240@cam.ac.uk
Stability   : experimental
Portability : GHC

-}

{-# LANGUAGE
  ScopedTypeVariables
 #-}

module Control.Monad.Bayes.Inference (
  rejection,
  importance,
  importance',
  smc,
  smc',
  smcWithResampler,
  -- smcrm,
  -- ismh,
  -- smh,
  -- traceMH,
  mhPrior,
  pimh,
  Kernel (Kernel),
  proposal,
  density,
  mhCustom,
<<<<<<< HEAD
=======
  mhCustomStep,
>>>>>>> bebdd161
  gaussianKernel,
  customDiscreteKernel,
  singleSiteTraceKernel,
  randomWalkKernel
) where

import Prelude hiding (sum)

import Control.Arrow (second)
import Control.Monad.State.Lazy
import Control.Monad.Writer.Lazy

import Control.Monad.Bayes.LogDomain
import Control.Monad.Bayes.Class
import Control.Monad.Bayes.Simple
import Control.Monad.Bayes.Rejection
import Control.Monad.Bayes.Weighted
import Control.Monad.Bayes.Sequential as Sequential
import Control.Monad.Bayes.Trace    as Trace
import Control.Monad.Bayes.Population
import Control.Monad.Bayes.Enumerator
import Control.Monad.Bayes.Prior
import Control.Monad.Bayes.Conditional

-- | Rejection sampling that proposes from the prior.
-- The accept/reject decision is made for the whole program rather than
-- individual variables.
-- The program must not contain factors larger than 1.
rejection :: Monad m => Int -- ^ number of samples accepted
                     -> Rejection m a -> m [a]
rejection n d = sequence $ replicate n $ sample where
  sample = do
    m <- runRejection d
    case m of Just x  -> return x
              Nothing -> sample

-- | Simple importance sampling from the prior.
importance :: MonadDist m
              => Int -- ^ numer of samples produced
              -> Population m a -> m [(a, CustomReal m)]
importance n = fmap (map (second fromLogDomain)) . runPopulation . (spawn n >>)

-- | Multiple importance samples with post-processing that aggregates weights of equal elements.
-- It does not normalize the weights.
importance' :: (Ord a, MonadDist m) =>
               Int -> Population m a -> m [(a, CustomReal m)]
importance' n d = fmap compact $ importance n d

-- | Sequential Monte Carlo from the prior.
smc :: MonadDist m => Int -- ^ number of resampling points
                   -> Int -- ^ number of particles
                   -> Sequential (Population m) a -> Population m a
smc k n = smcWithResampler resample k n

-- | `smc` with post-processing like in 'importance''.
smc' :: (Ord a, MonadDist m) => Int -> Int ->
        Sequential (Population m) a -> m [(a, CustomReal m)]
smc' k n d = fmap (compact . map (second fromLogDomain)) $ runPopulation $ smc k n d

-- | Asymptotically faster version of 'smc' that resamples using multinomial
-- instead of a sequence of categoricals.
-- smcFast :: MonadDist m => Int -> Int -> Sequential (Population m) a -> Population m a
-- smcFast = smcWithResampler resample

-- | Apply a function a given number of times.
composeCopies :: Int -> (a -> a) -> (a -> a)
composeCopies k f = foldr (.) id (replicate k f)

-- | Like `smc`, but with a custom resampling scheme.
smcWithResampler :: MonadDist m =>
  (forall x. Population m x -> Population m x) -- ^ resampling function
  -> Int -- ^ number of resampling points
  -> Int -- ^ number of particles
  -> Sequential (Population m) a -> Population m a

smcWithResampler resampler k n =
  finish . composeCopies k (advance . hoist' resampler) . hoist' (spawn n >>)
  where
    hoist' = Sequential.hoistFirst

-- -- | Resample-move Sequential Monte Carlo algorithm.
-- -- Rejuvenates particles with a single step of Lightweight Metropolis-Hastings
-- -- after each resampling point.
-- smcrm :: forall m a. MonadDist m =>
--          Int -- ^ number of resampling points
--          -> Int -- ^ number of MH transitions at each step
--          -> Int -- ^ number of particles
--          -> Sequential (Traced (Population m)) a -> Population m a
--
-- smcrm k s n = dropTrace . finish . composeCopies k step . start
--   where
--   hoistC  = Sequential.hoistFirst
--   hoistT  = Trace.hoist
--
--   start :: Sequential (Traced (Population m)) a -> Sequential (Traced (Population m)) a
--   start = hoistC (hoistT (spawn n >>))
--
--   step :: Sequential (Traced (Population m)) a -> Sequential (Traced (Population m)) a
--   step = advance . hoistC (composeCopies s mhStep . hoistT resample)
--
-- -- | Importance Sampling with Metropolis-Hastings transitions.
-- -- Draws initial samples using IS and applies a number of MH transitions
-- -- to each of them independently.
-- -- Can be seen as a precursor to Simulated Annealing.
-- ismh :: MonadDist m => Int -- ^ number of MH transitions for each point
--                     -> Int -- ^ population size
--                     -> Traced (Population m) a -> Population m a
-- ismh s n = dropTrace . composeCopies s mhStep . Trace.hoist (spawn n >>)
--
-- -- | Sequential Metropolis-Hastings.
-- -- Alternates several MH transitions with running the program another step forward.
-- smh :: MonadBayes m => Int -- ^ number of suspension points
--                     -> Int -- ^ number of MH transitions at each point
--                     -> Sequential (Traced m) a -> m a
-- smh k s = dropTrace . finish . composeCopies k (advance . composeCopies s (Sequential.hoistFirst mhStep))

-- | Metropolis-Hastings kernel. Generates a new value and the MH ratio.
newtype MHKernel m a = MHKernel {runMHKernel :: a -> m (a, LogDomain (CustomReal m))}

-- | Generic Metropolis-Hastings algorithm.
mh :: MonadDist m => Int ->  Weighted m a -> MHKernel (Weighted m) a -> m [a]
mh n initial trans = evalStateT (start >>= chain n) 1 where
  -- start :: StateT LogFloat m a
  start = do
    (x, p) <- lift $ runWeighted initial
    if p == 0 then
      start
    else
      put p >> return x

  --chain :: Int -> a -> StateT LogFloat m [a]
  chain 0 _ = return []
  chain k x = do
    p <- get
    ((y,w), q) <- lift $ runWeighted $ runMHKernel trans x
    accept <- bernoulli $ if p == 0 then 1 else min 1 $ fromLogDomain (q * w / p)
    let next = if accept then y else x
    when accept (put q)
    rest <- chain (k-1) next
    return (x:rest)

-- -- | Lightweight Metropolis-Hastings.
-- -- The first sample is drawn from the prior, so the number of MH transitions
-- -- is one less than the number of samples.
-- -- Beware that if the initial sample has zero likelihood, it is possible
-- -- that all the samples produced have zero likelihood.
-- traceMH :: MonadDist m => Int -- ^ number of samples produced
--                        -> Traced (WriterT [a] (Prior m)) a -> m [a]
-- traceMH n m = prior $ execWriterT $ dropTrace $ composeCopies (n-1) mhStep $ record m where
--   record d = do
--     x <- d
--     lift (tell [x])
--     return x

-- | Metropolis-Hastings version that uses the prior as proposal distribution.
mhPrior :: MonadDist m => Int -> Weighted m a -> m [a]
mhPrior n d = mh n d kernel where
    kernel = MHKernel $ const $ fmap (,1) d

-- | Sequential Independent Metropolis Hastings.
-- Outputs one sample per SMC run.
pimh :: MonadDist m => Int -- ^ number of resampling points in SMC
                    -> Int -- ^ number of particles in SMC
                    -> Int -- ^ number of independent SMC runs
                    -> Sequential (Population (Weighted m)) a -> m [a]
pimh k np ns d = mhPrior ns $ collapse $ smc k np d-- gaussian_kernel :: Kernel m [Double]
-- gaussian_kernel



data Kernel m a =
  Kernel {proposal :: a -> m a, density :: a -> a -> LogDomain (CustomReal m)}

mhCustom :: MonadDist m => Int -> Conditional (Weighted m) a -> Kernel m (Trace (CustomReal m)) -> Trace (CustomReal m) -> m [a]
<<<<<<< HEAD
mhCustom n model kernel starting = evalStateT (sequence $ replicate n $ mhStep) starting where
  --mhStep :: StateT (Trace (CustomReal m)) m (Trace (CustomReal m))
  mhStep = do
    t <- get
    t' <- lift $ proposal kernel t
    p <- lift $ unsafeDensity model t
    let q = density kernel t t'
    p' <- lift $ unsafeDensity model t'
    let q' = density kernel t' t
    let ratio = min 1 (p' * q' / (p * q))
    accept <- bernoulli (fromLogDomain ratio)
    let tnew = if accept then t' else t
    put tnew
    (output,_) <- lift $ runWeighted $ unsafeConditional model tnew
    return output
=======
mhCustom n model kernel starting = evalStateT (sequence $ replicate n $ mhCustomStep model kernel) starting where

mhCustomStep :: MonadDist m => Conditional (Weighted m) a -> Kernel m (Trace (CustomReal m)) -> StateT (Trace (CustomReal m)) m a
mhCustomStep model kernel = do
  t <- get
  t' <- lift $ proposal kernel t
  p <- lift $ unsafeDensity model t
  let q = density kernel t t'
  p' <- lift $ unsafeDensity model t'
  let q' = density kernel t' t
  let ratio = min 1 (p' * q' / (p * q))
  accept <- bernoulli (fromLogDomain ratio)
  let tnew = if accept then t' else t
  put tnew
  (output,_) <- lift $ runWeighted $ unsafeConditional model tnew
  return output
>>>>>>> bebdd161

gaussianKernel :: (MonadDist m, CustomReal m ~ Double) => Double -> Kernel m Double
gaussianKernel sigma =
  Kernel (\x -> normal x sigma) (\x y -> pdf (normalDist x sigma) y)

singleSiteKernel :: (MonadDist m, Eq a) => Kernel m a -> Kernel m [a]
singleSiteKernel k = Kernel prop den where
  prop xs = if null xs then return [] else do
    index <- uniformD [0 .. length xs - 1]
    let (a, x:b) = splitAt index xs
    x' <- proposal k x
    return (a ++ (x':b))

  den xs ys | (length xs == length ys) =
    let
      n = length xs
      diffs = filter (uncurry (/=)) $ zip xs ys
    in
      if n == 0 then 1 else
        case length diffs of
          0 -> sum (zipWith (density k) xs ys) / fromIntegral n
          1 -> let [(x,y)] = diffs in density k x y / fromIntegral n
          _ -> error "Single site kernel was given lists differing in more than one element"

productKernel :: (MonadDist m, Eq a, Eq b)
              => CustomReal m -> Kernel m a -> Kernel m b -> Kernel m (a,b)
productKernel p k l = Kernel prop den where
  prop (a,b) = do
    takeA <- bernoulli p
    a' <- if takeA then proposal k a else return a
    b' <- if takeA then return b else proposal l b
    return (a',b')

  den (a,b) (a',b') = let p' = toLogDomain p in
    case (a == a', b == b') of
      (True, True)  -> p' * (density k a a') + (1-p') * (density l b b')
      (False, True) -> p' * density k a a'
      (True, False) -> (1-p') * density l b b'
      (False, False) -> error "Product kernel was given tuples with both elements different"

customDiscreteKernel :: MonadDist m => (Int -> [(CustomReal m)]) -> Kernel m Int
customDiscreteKernel f = Kernel (discrete . f) (\x y -> toLogDomain (f x !! y))

singleSiteTraceKernel :: (MonadDist m)
              => CustomReal m -> Kernel m (CustomReal m) -> Kernel m Int
              -> Kernel m (Trace (CustomReal m))
singleSiteTraceKernel p k l = Kernel prop den where
    prop t = do
      x <- proposal prodKer (toLists t)
      return (fromLists x)

    den t t' = density prodKer (toLists t) (toLists t')

    prodKer = productKernel p (singleSiteKernel k) (singleSiteKernel l)

randomWalkKernel :: (MonadDist m, CustomReal m ~ Double) => Double -> Kernel m (Trace Double)
randomWalkKernel sigma = singleSiteTraceKernel 1 (gaussianKernel sigma) undefined<|MERGE_RESOLUTION|>--- conflicted
+++ resolved
@@ -30,10 +30,7 @@
   proposal,
   density,
   mhCustom,
-<<<<<<< HEAD
-=======
   mhCustomStep,
->>>>>>> bebdd161
   gaussianKernel,
   customDiscreteKernel,
   singleSiteTraceKernel,
@@ -208,23 +205,6 @@
   Kernel {proposal :: a -> m a, density :: a -> a -> LogDomain (CustomReal m)}
 
 mhCustom :: MonadDist m => Int -> Conditional (Weighted m) a -> Kernel m (Trace (CustomReal m)) -> Trace (CustomReal m) -> m [a]
-<<<<<<< HEAD
-mhCustom n model kernel starting = evalStateT (sequence $ replicate n $ mhStep) starting where
-  --mhStep :: StateT (Trace (CustomReal m)) m (Trace (CustomReal m))
-  mhStep = do
-    t <- get
-    t' <- lift $ proposal kernel t
-    p <- lift $ unsafeDensity model t
-    let q = density kernel t t'
-    p' <- lift $ unsafeDensity model t'
-    let q' = density kernel t' t
-    let ratio = min 1 (p' * q' / (p * q))
-    accept <- bernoulli (fromLogDomain ratio)
-    let tnew = if accept then t' else t
-    put tnew
-    (output,_) <- lift $ runWeighted $ unsafeConditional model tnew
-    return output
-=======
 mhCustom n model kernel starting = evalStateT (sequence $ replicate n $ mhCustomStep model kernel) starting where
 
 mhCustomStep :: MonadDist m => Conditional (Weighted m) a -> Kernel m (Trace (CustomReal m)) -> StateT (Trace (CustomReal m)) m a
@@ -241,7 +221,6 @@
   put tnew
   (output,_) <- lift $ runWeighted $ unsafeConditional model tnew
   return output
->>>>>>> bebdd161
 
 gaussianKernel :: (MonadDist m, CustomReal m ~ Double) => Double -> Kernel m Double
 gaussianKernel sigma =
