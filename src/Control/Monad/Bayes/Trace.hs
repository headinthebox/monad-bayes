{-# LANGUAGE
  GADTs,
  GeneralizedNewtypeDeriving,
  DeriveFunctor,
  ScopedTypeVariables,
  StandaloneDeriving,
  Rank2Types,
  TupleSections #-}

module Control.Monad.Bayes.Trace where

import Control.Monad.Bayes.Primitive
import Control.Monad.Bayes.Class
import Control.Monad.Bayes.Weighted

import Control.Arrow
import Control.Monad
import Control.Monad.Coroutine
import Control.Monad.Coroutine.SuspensionFunctors
import Control.Monad.Trans.Class

import Data.List
import Data.Number.LogFloat
import Data.Typeable

-- | An old primitive sample is reusable if both distributions have the
-- same support.
reusePrimitive :: Primitive a -> Primitive b -> a -> Maybe b
reusePrimitive d d' x =
  case (support d, support d') of
    (OpenInterval   a b, OpenInterval   c d) | (a, b) == (c, d)              -> Just x
    (ClosedInterval a b, ClosedInterval c d) | (a, b) == (c, d)              -> Just x
    (Discrete       xs , Discrete       ys ) | maybe False (== ys) (cast xs) -> cast x
    _                                                                        -> Nothing

data Support a where
  OpenInterval   :: Double -> Double -> Support Double
  ClosedInterval :: Double -> Double -> Support Double
  Discrete       :: (Eq a, Typeable a) => [a] -> Support a

<<<<<<< HEAD
support :: Primitive a -> Support a
support (Categorical xs) = Discrete (map fst xs)
support (Normal  _ _)    = OpenInterval (-1/0) (1/0)
support (Gamma   _ _)    = OpenInterval 0 (1/0)
support (Beta    _ _)    = OpenInterval 0 1
support (Uniform a b)    = ClosedInterval a b

data Cache where
  Cache :: Primitive a -> a -> Cache

instance Eq Cache where
  Cache (Categorical ds) x == Cache (Categorical ds') x' = cast x == Just x' && cast ds == Just ds'
  Cache d@(Normal   _ _) x == Cache d'@(Normal   _ _) x' = d == d' && x == x'
  Cache d@(Gamma    _ _) x == Cache d'@(Gamma    _ _) x' = d == d' && x == x'
  Cache d@(Beta     _ _) x == Cache d'@(Beta     _ _) x' = d == d' && x == x'
  Cache d@(Uniform  _ _) x == Cache d'@(Uniform  _ _) x' = d == d' && x == x'

-- Suspension functor: yields primitive distribution, awaits sample.
data AwaitSampler y where
  AwaitSampler :: Primitive a -> (a -> y) -> AwaitSampler y

-- Suspension functor: yield primitive distribution and previous sample, awaits new sample.
data Snapshot y where
  Snapshot :: Primitive a -> a -> (a -> y) -> Snapshot y

deriving instance Functor AwaitSampler
deriving instance Functor Snapshot

snapshotToCache :: Snapshot y -> Cache
snapshotToCache (Snapshot d x _) = Cache d x

-- Pause probabilistic program whenever a primitive distribution is
-- encountered, yield the encountered primitive distribution, and
-- await a sample of that primitive distribution.
newtype Coprimitive m a = Coprimitive
  { runCoprimitive :: Coroutine AwaitSampler m a
  }
  deriving (Functor, Applicative, Monad)

instance (MonadDist m) => MonadDist (Coprimitive m) where
  primitive d = Coprimitive (suspend (AwaitSampler d return))

-- MHState is probably not a monad transformer, since coroutine
-- is not commutative. Consider converting the list of snapshots
-- to ListT-done-right.
data MHState m a = MHState
  { mhSnapshots :: [Snapshot (WeightedT (Coprimitive m) a)]
  , mhPosteriorWeight :: LogFloat -- weight of mhAnswer in posterior
  , mhAnswer :: a
  }

-- | Make one MH transition, retain weight from the source distribution
mhTransition :: (MonadDist m) =>
                WeightedT m (MHState m a) -> WeightedT m (MHState m a)

mhTransition m = withWeight $ do
  (oldState, oldWeight) <- runWeightedT m
  newState <- mhKernel oldState
  return (newState, oldWeight)

-- | *The* Metropolis-Hastings kernel. Each MH-state carries all necessary
-- information to compute the acceptance ratio.
mhKernel :: (MonadDist m) => MHState m a -> m (MHState m a)
mhKernel oldState = do
  let m = length (mhSnapshots oldState)
  i <- uniformD [0 .. m - 1]
  let (prev, snapshot : next) = splitAt i (mhSnapshots oldState)
  let caches = map snapshotToCache next
  case snapshot of
    Snapshot d x continuation -> do
      x' <- primitive d
      (reuseRatio, partialState) <- mhReuse caches (continuation x')

      let newSnapshots = prev ++ Snapshot d x' continuation : mhSnapshots partialState
      let newState     = partialState { mhSnapshots = newSnapshots }
      let n            = length newSnapshots
      let numerator    = fromIntegral m * mhPosteriorWeight newState * reuseRatio
      let denominator  = fromIntegral n * mhPosteriorWeight oldState
      let acceptRatio  = if denominator == 0 then 1 else min 1 (numerator / denominator)

      accept <- bernoulli acceptRatio
      return (if accept then newState else oldState)

-- | Convert a model into a distribution of MH-states, each consisting
-- of a list of continuations from each primitive distribution.
mhState :: (MonadDist m) => WeightedT (Coprimitive m) a -> m (MHState m a)
mhState m = fmap snd (mhReuse [] m)

-- | Transition a subprobability distribution, preserving its weights
mhWeightedState :: (MonadDist m) => WeightedT (Coprimitive m) a -> WeightedT m (MHState m a)
mhWeightedState m = withWeight $ do
  state <- mhState m
  return (state, mhPosteriorWeight state)

-- | Forget the state (i. e., a list of continuations), return a weighted final result.
forgetMHState :: (MonadBayes m) => WeightedT m (MHState m a) -> m a
forgetMHState m = do
  (state, weight) <- runWeightedT m
  factor weight
  return (mhAnswer state)

-- | Reuse previous samples as much as possible, collect reuse ratio
mhReuse :: forall m a. (MonadDist m) =>
                 [Cache] ->
                 WeightedT (Coprimitive m) a ->
                 m (LogFloat, MHState m a)

mhReuse caches m = do
  result <- resume (runCoprimitive (runWeightedT m))
  case result of

    Right (answer, weight) ->
      return (1, MHState [] weight answer)

    Left (AwaitSampler d' continuation) | (Cache d x : otherCaches) <- caches ->
      let
        weightedCtn = withWeight . Coprimitive . continuation
      in
        case reusePrimitive d d' x of
          Nothing -> do
            x' <- primitive d'
            (reuseRatio, MHState snapshots weight answer) <- mhReuse otherCaches (weightedCtn x')
            return (reuseRatio, MHState (Snapshot d' x' weightedCtn : snapshots) weight answer)
          Just x' -> do
            (reuseRatio, MHState snapshots weight answer) <- mhReuse otherCaches (weightedCtn x')
            let reuseFactor = pdf d' x' / pdf d x
            return (reuseRatio * reuseFactor, MHState (Snapshot d' x' weightedCtn : snapshots) weight answer)

    Left (AwaitSampler d' continuation) | [] <- caches -> do
      x' <- primitive d'
      let weightedCtn = withWeight . Coprimitive . continuation
      (reuseFactor, MHState snapshots weight answer) <- mhReuse [] (weightedCtn x')
      return (reuseFactor, MHState (Snapshot d' x' weightedCtn : snapshots) weight answer)
=======
getSupport :: Primitive a -> Support a
getSupport (Categorical xs) = Discrete (map fst xs)
getSupport (Normal  _ _)    = OpenInterval (-1/0) (1/0)
getSupport (Gamma   _ _)    = OpenInterval 0 (1/0)
getSupport (Beta    _ _)    = OpenInterval 0 1
getSupport (Uniform a b)    = ClosedInterval a b

compareSupport :: Support a -> Support b -> Maybe ((a -> b), (b -> b -> Bool))
compareSupport  (OpenInterval   a b) (OpenInterval   c d) = if [a, b] == [c, d] then Just (id, (==)) else Nothing
compareSupport  (ClosedInterval a b) (ClosedInterval c d) = if [a, b] == [c, d] then Just (id, (==)) else Nothing
compareSupport  (Discrete       xs)  (Discrete       ys)  = if maybe False (== ys) (cast xs) then Just (fromJust . cast, (==)) else Nothing
compareSupport  _                   _                     = Nothing

-- | Test whether a primitive distribution has type @Double@,
-- output conversions to and from if it does.
isPrimitiveDouble :: Primitive a -> Maybe (Double -> a, a -> Double)
isPrimitiveDouble (Normal _ _) = Just (id, id)
isPrimitiveDouble (Gamma  _ _) = Just (id, id)
isPrimitiveDouble (Beta   _ _) = Just (id, id)
isPrimitiveDouble _            = Nothing

-- | Return whether a sample @x@ drawn from @d@ is reused
-- as a sample $x'$ drawn from $d'$.
reusedSample :: Primitive a -> a -> Primitive b -> b -> Bool
reusedSample d x d' x' =
  case reusablePrimitive d x d' of
    Just (_, isReused) -> isReused x'
    Nothing      -> False

------------------------------
-- TRACET MONAD TRANSFORMER --
------------------------------

newtype Trace r m a = Trace (WriterT r m a)
  deriving (Functor, Applicative, Monad, MonadTrans)

deriving instance (Monoid r, Monad m) => MonadWriter r (Trace r m)

runTrace :: Trace r m a -> m (a, r)
runTrace (Trace writer) = runWriterT writer

mapMonad :: (m (a,r) -> n (a,r)) -> Trace r m a -> Trace r n a
mapMonad t (Trace d) = Trace $ mapWriterT t d

-- WriterT preserves MonadDist
instance (RandomDB r, MonadDist m) => MonadDist (Trace r m) where
  primitive d = do
    x <- lift $ primitive d
    tell $ record d x
    return x

-- WriterT preserves MonadBayes
instance (RandomDB r, MonadBayes m) => MonadBayes (Trace r m) where
  factor = lift . factor
  condition = lift . condition

------------------------------
-- REUSET MONAD TRANDFORMER --
------------------------------

newtype Reuse r m a = Reuse (StateT r m a)
  deriving (Functor, Applicative, Monad, MonadTrans)

deriving instance (Monad m) => MonadState r (Reuse r m)

runReuse :: Reuse r m a -> r -> m (a, r)
runReuse (Reuse state) = runStateT state

-- Reuse samples of primitive distributions in the RandomDB
instance (RandomDB r, MonadDist m) => MonadDist (Reuse r m) where
  primitive d' = do
    r <- get
    let resample = lift $ primitive d'
    case consult d' r of
      Nothing ->
        resample
      Just (Cache d x, r') -> do
        put r'
        maybe resample return (fmap (fst . fst) $ reusablePrimitive d x d')

instance (RandomDB r, MonadBayes m) => MonadBayes (Reuse r m) where
  factor = lift . factor
  condition = lift . condition

type Updater r m a = Trace r (Reuse r m) a
runUpdater = runReuse . runTrace
>>>>>>> b932f8c9
<|MERGE_RESOLUTION|>--- conflicted
+++ resolved
@@ -38,7 +38,6 @@
   ClosedInterval :: Double -> Double -> Support Double
   Discrete       :: (Eq a, Typeable a) => [a] -> Support a
 
-<<<<<<< HEAD
 support :: Primitive a -> Support a
 support (Categorical xs) = Discrete (map fst xs)
 support (Normal  _ _)    = OpenInterval (-1/0) (1/0)
@@ -85,17 +84,17 @@
 -- is not commutative. Consider converting the list of snapshots
 -- to ListT-done-right.
 data MHState m a = MHState
-  { mhSnapshots :: [Snapshot (WeightedT (Coprimitive m) a)]
+  { mhSnapshots :: [Snapshot (Weighted (Coprimitive m) a)]
   , mhPosteriorWeight :: LogFloat -- weight of mhAnswer in posterior
   , mhAnswer :: a
   }
 
 -- | Make one MH transition, retain weight from the source distribution
 mhTransition :: (MonadDist m) =>
-                WeightedT m (MHState m a) -> WeightedT m (MHState m a)
+                Weighted m (MHState m a) -> Weighted m (MHState m a)
 
 mhTransition m = withWeight $ do
-  (oldState, oldWeight) <- runWeightedT m
+  (oldState, oldWeight) <- runWeighted m
   newState <- mhKernel oldState
   return (newState, oldWeight)
 
@@ -124,30 +123,30 @@
 
 -- | Convert a model into a distribution of MH-states, each consisting
 -- of a list of continuations from each primitive distribution.
-mhState :: (MonadDist m) => WeightedT (Coprimitive m) a -> m (MHState m a)
+mhState :: (MonadDist m) => Weighted (Coprimitive m) a -> m (MHState m a)
 mhState m = fmap snd (mhReuse [] m)
 
 -- | Transition a subprobability distribution, preserving its weights
-mhWeightedState :: (MonadDist m) => WeightedT (Coprimitive m) a -> WeightedT m (MHState m a)
+mhWeightedState :: (MonadDist m) => Weighted (Coprimitive m) a -> Weighted m (MHState m a)
 mhWeightedState m = withWeight $ do
   state <- mhState m
   return (state, mhPosteriorWeight state)
 
 -- | Forget the state (i. e., a list of continuations), return a weighted final result.
-forgetMHState :: (MonadBayes m) => WeightedT m (MHState m a) -> m a
+forgetMHState :: (MonadBayes m) => Weighted m (MHState m a) -> m a
 forgetMHState m = do
-  (state, weight) <- runWeightedT m
+  (state, weight) <- runWeighted m
   factor weight
   return (mhAnswer state)
 
 -- | Reuse previous samples as much as possible, collect reuse ratio
 mhReuse :: forall m a. (MonadDist m) =>
                  [Cache] ->
-                 WeightedT (Coprimitive m) a ->
+                 Weighted (Coprimitive m) a ->
                  m (LogFloat, MHState m a)
 
 mhReuse caches m = do
-  result <- resume (runCoprimitive (runWeightedT m))
+  result <- resume (runCoprimitive (runWeighted m))
   case result of
 
     Right (answer, weight) ->
@@ -171,92 +170,4 @@
       x' <- primitive d'
       let weightedCtn = withWeight . Coprimitive . continuation
       (reuseFactor, MHState snapshots weight answer) <- mhReuse [] (weightedCtn x')
-      return (reuseFactor, MHState (Snapshot d' x' weightedCtn : snapshots) weight answer)
-=======
-getSupport :: Primitive a -> Support a
-getSupport (Categorical xs) = Discrete (map fst xs)
-getSupport (Normal  _ _)    = OpenInterval (-1/0) (1/0)
-getSupport (Gamma   _ _)    = OpenInterval 0 (1/0)
-getSupport (Beta    _ _)    = OpenInterval 0 1
-getSupport (Uniform a b)    = ClosedInterval a b
-
-compareSupport :: Support a -> Support b -> Maybe ((a -> b), (b -> b -> Bool))
-compareSupport  (OpenInterval   a b) (OpenInterval   c d) = if [a, b] == [c, d] then Just (id, (==)) else Nothing
-compareSupport  (ClosedInterval a b) (ClosedInterval c d) = if [a, b] == [c, d] then Just (id, (==)) else Nothing
-compareSupport  (Discrete       xs)  (Discrete       ys)  = if maybe False (== ys) (cast xs) then Just (fromJust . cast, (==)) else Nothing
-compareSupport  _                   _                     = Nothing
-
--- | Test whether a primitive distribution has type @Double@,
--- output conversions to and from if it does.
-isPrimitiveDouble :: Primitive a -> Maybe (Double -> a, a -> Double)
-isPrimitiveDouble (Normal _ _) = Just (id, id)
-isPrimitiveDouble (Gamma  _ _) = Just (id, id)
-isPrimitiveDouble (Beta   _ _) = Just (id, id)
-isPrimitiveDouble _            = Nothing
-
--- | Return whether a sample @x@ drawn from @d@ is reused
--- as a sample $x'$ drawn from $d'$.
-reusedSample :: Primitive a -> a -> Primitive b -> b -> Bool
-reusedSample d x d' x' =
-  case reusablePrimitive d x d' of
-    Just (_, isReused) -> isReused x'
-    Nothing      -> False
-
-------------------------------
--- TRACET MONAD TRANSFORMER --
-------------------------------
-
-newtype Trace r m a = Trace (WriterT r m a)
-  deriving (Functor, Applicative, Monad, MonadTrans)
-
-deriving instance (Monoid r, Monad m) => MonadWriter r (Trace r m)
-
-runTrace :: Trace r m a -> m (a, r)
-runTrace (Trace writer) = runWriterT writer
-
-mapMonad :: (m (a,r) -> n (a,r)) -> Trace r m a -> Trace r n a
-mapMonad t (Trace d) = Trace $ mapWriterT t d
-
--- WriterT preserves MonadDist
-instance (RandomDB r, MonadDist m) => MonadDist (Trace r m) where
-  primitive d = do
-    x <- lift $ primitive d
-    tell $ record d x
-    return x
-
--- WriterT preserves MonadBayes
-instance (RandomDB r, MonadBayes m) => MonadBayes (Trace r m) where
-  factor = lift . factor
-  condition = lift . condition
-
-------------------------------
--- REUSET MONAD TRANDFORMER --
-------------------------------
-
-newtype Reuse r m a = Reuse (StateT r m a)
-  deriving (Functor, Applicative, Monad, MonadTrans)
-
-deriving instance (Monad m) => MonadState r (Reuse r m)
-
-runReuse :: Reuse r m a -> r -> m (a, r)
-runReuse (Reuse state) = runStateT state
-
--- Reuse samples of primitive distributions in the RandomDB
-instance (RandomDB r, MonadDist m) => MonadDist (Reuse r m) where
-  primitive d' = do
-    r <- get
-    let resample = lift $ primitive d'
-    case consult d' r of
-      Nothing ->
-        resample
-      Just (Cache d x, r') -> do
-        put r'
-        maybe resample return (fmap (fst . fst) $ reusablePrimitive d x d')
-
-instance (RandomDB r, MonadBayes m) => MonadBayes (Reuse r m) where
-  factor = lift . factor
-  condition = lift . condition
-
-type Updater r m a = Trace r (Reuse r m) a
-runUpdater = runReuse . runTrace
->>>>>>> b932f8c9
+      return (reuseFactor, MHState (Snapshot d' x' weightedCtn : snapshots) weight answer)