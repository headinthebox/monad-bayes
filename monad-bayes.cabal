name:                monad-bayes
version:             0.1.0.0
synopsis:            A library for probabilistic programming in Haskell.
description:         Please see README.md
homepage:            http://github.com/adscib/monad-bayes#readme
license:             MIT
license-file:        LICENSE
author:              Adam Scibior
maintainer:          adscib@gmail.com
copyright:           2015 Adam Scibior
category:            Statistics
build-type:          Simple
-- extra-source-files:
cabal-version:       >=1.10

library
  hs-source-dirs:      src
<<<<<<< HEAD
  exposed-modules:     Primitive, Base, Dist, Empirical, Sampler,
                       Particle, Trace, Inference, Examples, Metrics
=======
  exposed-modules:     Primitive, Base, Dist, Sampler, Prior,
                       Rejection, Weighted, Empirical, Particle,
                       Inference
>>>>>>> fef10a63
  build-depends:       base >= 4.7 && < 5
                     , containers
                     , random
                     , random-fu
                     , logfloat
                     , mtl
                     , transformers
                     , math-functions
  default-language:    Haskell2010

test-suite monad-bayes-test
  type:                exitcode-stdio-1.0
  hs-source-dirs:      test
  main-is:             Spec.hs
  build-depends:       base
                     , monad-bayes
  ghc-options:         -threaded -rtsopts -with-rtsopts=-N
  default-language:    Haskell2010

benchmark monad-bayes-bench
  type:                exitcode-stdio-1.0
  hs-source-dirs:      models
  build-depends:       base
                     , monad-bayes
                     , random-fu
                     , logfloat
                     , mtl
                     , math-functions
                     , hmatrix
  default-language:    Haskell2010
  -- Main benchmark file should import all the modules to be
  -- maintained. Those modules should also be listed in
  -- `other-modules`.
  main-is:             BenchAll.hs
  -- List all models we want to watch for changes.
  -- DO NOT list modules that don't compile.
  -- They make it impossible to run `stack ghci`.
  other-modules:       BetaBin, Dice, Gamma, HMM, DPmixture

source-repository head
  type:     git
  location: https://github.com/adscib/monad-bayes<|MERGE_RESOLUTION|>--- conflicted
+++ resolved
@@ -15,14 +15,9 @@
 
 library
   hs-source-dirs:      src
-<<<<<<< HEAD
-  exposed-modules:     Primitive, Base, Dist, Empirical, Sampler,
-                       Particle, Trace, Inference, Examples, Metrics
-=======
   exposed-modules:     Primitive, Base, Dist, Sampler, Prior,
                        Rejection, Weighted, Empirical, Particle,
-                       Inference
->>>>>>> fef10a63
+                       Inference, Metrics
   build-depends:       base >= 4.7 && < 5
                      , containers
                      , random
