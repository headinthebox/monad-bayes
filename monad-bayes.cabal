name:                monad-bayes
version:             0.1.0.0
synopsis:            A library for probabilistic programming in Haskell.
description:         Please see README.md
homepage:            http://github.com/adscib/monad-bayes#readme
license:             MIT
license-file:        LICENSE
author:              Adam Scibior
maintainer:          adscib@gmail.com
copyright:           2015 Adam Scibior
category:            Statistics
build-type:          Simple
-- extra-source-files:
cabal-version:       >=1.10

library
  hs-source-dirs:      src
<<<<<<< HEAD
  exposed-modules:     Control.Monad.Bayes.Primitive,
                       Control.Monad.Bayes.Class,
                       Control.Monad.Bayes.Dist,
                       Control.Monad.Bayes.Sampler,
                       Control.Monad.Bayes.Prior,
                       Control.Monad.Bayes.Rejection,
                       Control.Monad.Bayes.Weighted,
                       Control.Monad.Bayes.Empirical,
                       Control.Monad.Bayes.Particle,
                       Control.Monad.Bayes.Inference,
                       Control.Monad.Bayes.Metrics,
                       Control.Monad.Bayes.Trace,
                       Control.Monad.Bayes.Trace.Debug,
                       Control.Monad.Bayes.Trace.WithMultimap,
                       Control.Monad.Bayes.Trace.ByTime,
                       Control.Monad.Bayes.Trace.ByDist,
                       Control.Monad.Bayes.Trace.ByType
=======
  exposed-modules:     Primitive, Base, Dist, Sampler, Prior,
                       Rejection, Weighted, Empirical, Particle,
                       Inference, Metrics,
                       --
                       Trace,
                       Trace.WithMultimap,
                       Trace.ByTime, Trace.ByDist, Trace.ByType
                       --
>>>>>>> ee0c9dd9
  build-depends:       base >= 4.7 && < 5
                     , containers
                     , random
                     , random-fu
                     , logfloat
                     , mtl
                     , transformers
                     , math-functions
                     , monad-coroutine
                     , mwc-random
                     , mersenne-random-pure64
                     , monad-memo
  default-language:    Haskell2010

test-suite monad-bayes-test
  type:                exitcode-stdio-1.0
  hs-source-dirs:      test, models
  main-is:             Spec.hs
  build-depends:       base
                     , monad-bayes
                     , hspec
                     , QuickCheck
                     , random
                     , ieee754
                     , mtl
                     , math-functions
                     , logfloat
                     , transformers
                     , hmatrix
                     , monad-memo
  ghc-options:         -threaded -rtsopts -with-rtsopts=-N
  default-language:    Haskell2010
  main-is:             Spec.hs
  other-modules:       Sprinkler, TestDist, TestEmpirical, TestInference,
                       TestParticle, TestWeighted

benchmark monad-bayes-bench
  type:                exitcode-stdio-1.0
  hs-source-dirs:      models
  build-depends:       base
                     , monad-bayes
                     , random-fu
                     , logfloat
                     , mtl
                     , math-functions
                     , hmatrix
                     , monad-memo
  default-language:    Haskell2010
  -- Main benchmark file should import all the modules to be
  -- maintained. Those modules should also be listed in
  -- `other-modules`.
  main-is:             BenchAll.hs
  -- List all models we want to watch for changes.
  -- DO NOT list modules that don't compile.
  -- They make it impossible to run `stack ghci`.
  other-modules:       Sprinkler, BetaBin, Dice, Gamma, HMM, DPmixture

source-repository head
  type:     git
  location: https://github.com/adscib/monad-bayes<|MERGE_RESOLUTION|>--- conflicted
+++ resolved
@@ -15,7 +15,6 @@
 
 library
   hs-source-dirs:      src
-<<<<<<< HEAD
   exposed-modules:     Control.Monad.Bayes.Primitive,
                        Control.Monad.Bayes.Class,
                        Control.Monad.Bayes.Dist,
@@ -28,21 +27,10 @@
                        Control.Monad.Bayes.Inference,
                        Control.Monad.Bayes.Metrics,
                        Control.Monad.Bayes.Trace,
-                       Control.Monad.Bayes.Trace.Debug,
                        Control.Monad.Bayes.Trace.WithMultimap,
                        Control.Monad.Bayes.Trace.ByTime,
                        Control.Monad.Bayes.Trace.ByDist,
                        Control.Monad.Bayes.Trace.ByType
-=======
-  exposed-modules:     Primitive, Base, Dist, Sampler, Prior,
-                       Rejection, Weighted, Empirical, Particle,
-                       Inference, Metrics,
-                       --
-                       Trace,
-                       Trace.WithMultimap,
-                       Trace.ByTime, Trace.ByDist, Trace.ByType
-                       --
->>>>>>> ee0c9dd9
   build-depends:       base >= 4.7 && < 5
                      , containers
                      , random
