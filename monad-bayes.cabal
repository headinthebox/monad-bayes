--- conflicted
+++ resolved
@@ -68,17 +68,11 @@
                      , mtl
                      , math-functions
                      , transformers
-<<<<<<< HEAD
                      , ad
                      , reflection
                      , hmatrix
                      , monad-memo
-  ghc-options:         -threaded -rtsopts "-with-rtsopts=-N -M1g -K1g"
-=======
---                     , hmatrix
---                     , monad-memo
   ghc-options:         -Wall -threaded -rtsopts "-with-rtsopts=-N -M1g -K1g"
->>>>>>> 69080404
   default-language:    Haskell2010
   main-is:             Spec.hs
   other-modules:       Sprinkler,
@@ -105,13 +99,8 @@
                      , monad-bayes
                      , mtl
                      , math-functions
-<<<<<<< HEAD
                      , hmatrix
                      , monad-memo
-=======
---                     , hmatrix
---                     , monad-memo
->>>>>>> 69080404
   default-language:    Haskell2010
   -- Main benchmark file should import all the modules to be
   -- maintained. Those modules should also be listed in
