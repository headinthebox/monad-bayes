# monad-bayes
<<<<<<< HEAD

A library for probabilistic programming in Haskell using probability monads. The emphasis is on composition of inference algorithms implemented in terms of monad transformers. The code is still experimental, but will be released on Hackage as soon as it reaches relative stability. User's guide will appear soon. In the meantime see the `models` folder that contains several examples.

For the code associated with Haskell2015 paper "Practical Probabilistic Programming with Monads" see the `haskell2015` branch.

## Contributing

Contributions are always welcome. Please use the issue tracker to report bugs, make feature requests, and offer suggestions for improving performance. Showing interest in the project in any form will help speed up the development process.

If you are an experienced Haskell developer we would appreciate your suggestions and comments for how to best solve issues listed in the tracker. If you'd like to contribute a patch, you're more than welcome to create a pull request. For more significant changes please make sure to consult us first.

## Contributors

* Adam Ścibior
* Yufei Cai
=======
A library for probabilistic programming in Haskell. The code is associated with the following paper:

Practical probabilistic programming with monads
Adam Scibior, Zoubin Ghahramani, Andrew D. Gordon
Haskell 2015

This is very much a proof-of-concept system adn I am not planning to release it as a package. Instead, I am preparing an alternative implementation based on monad transformers, featuring mtl-style typeclasses for probability monads. See the transformers branch for details.
>>>>>>> cb331dca
<|MERGE_RESOLUTION|>--- conflicted
+++ resolved
@@ -1,5 +1,4 @@
 # monad-bayes
-<<<<<<< HEAD
 
 A library for probabilistic programming in Haskell using probability monads. The emphasis is on composition of inference algorithms implemented in terms of monad transformers. The code is still experimental, but will be released on Hackage as soon as it reaches relative stability. User's guide will appear soon. In the meantime see the `models` folder that contains several examples.
 
@@ -15,12 +14,3 @@
 
 * Adam Ścibior
 * Yufei Cai
-=======
-A library for probabilistic programming in Haskell. The code is associated with the following paper:
-
-Practical probabilistic programming with monads
-Adam Scibior, Zoubin Ghahramani, Andrew D. Gordon
-Haskell 2015
-
-This is very much a proof-of-concept system adn I am not planning to release it as a package. Instead, I am preparing an alternative implementation based on monad transformers, featuring mtl-style typeclasses for probability monads. See the transformers branch for details.
->>>>>>> cb331dca
