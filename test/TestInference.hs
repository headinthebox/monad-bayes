--- conflicted
+++ resolved
@@ -30,11 +30,6 @@
 check_preserve_smc = (enumerate . runIdentityT . transform . smc 2 2) sprinkler ~==
                       enumerate sprinkler
 
-<<<<<<< HEAD
-=======
-sprinkler_posterior' :: Trace [Cache] (Weighted Dist) Bool
-sprinkler_posterior' = mapMonad duplicateWeight sprinkler
->>>>>>> b932f8c9
 sprinkler_posterior = duplicateWeight sprinkler
 
 mhPriorTrans :: MonadDist m => Weighted m Bool -> m Bool
@@ -50,29 +45,12 @@
 check_pimh_trans = enumerate (pimhTrans sprinkler_posterior) ~==
                     enumerate sprinkler
 
-<<<<<<< HEAD
 check_trace_mh m m' = enumerate (forgetMHState $ mhTransition $ mhWeightedState $ m) ~==
                       enumerate m'
 
 check_trace_trans = check_trace_mh sprinkler sprinkler
 
 check_trace_support = check_trace_mh StrictlySmallerSupport.model StrictlySmallerSupport.model
-=======
-mhTracerans :: Trace [Cache] (Weighted Dist) Bool -> Dist Bool
-mhTracerans d = fmap ((!! 1) . map fst) $ mh 2 (runTrace d) kernel where
-  kernel = mhKernel' empty sprinkler
-
--- | Like mhTracerans, but builds the kernel from its argument
--- instead of from the sprinkler model.
-mhTracerans' :: (forall m'. (MonadBayes m') => m' a) -> Dist a
-mhTracerans' d = fmap (!! 1) (mh' empty 2 d)
-
-check_trace_trans = enumerate (mhTracerans sprinkler_posterior') ~==
-                    enumerate sprinkler
-
-check_trace_support = enumerate (mhTracerans' StrictlySmallerSupport.model) ~==
-                      enumerate StrictlySmallerSupport.model
->>>>>>> b932f8c9
 
 -- | Count the number of particles produced by SMC
 check_particles :: Int -> Int -> Int
