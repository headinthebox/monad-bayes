{-# LANGUAGE
  TupleSections,
  Rank2Types
 #-}

module TestInference where

import Data.AEq
import Control.Monad.Trans.Identity

import Control.Monad.Bayes.Class
import Control.Monad.Bayes.Simple
import qualified Control.Monad.Bayes.Enumerator as Dist
import Control.Monad.Bayes.Sampler
import Control.Monad.Bayes.Weighted
import Control.Monad.Bayes.Population
import Control.Monad.Bayes.Trace
import Control.Monad.Bayes.Inference
import Control.Monad.Bayes.Augmented
import Sprinkler
import qualified StrictlySmallerSupport

sprinkler :: MonadBayes m => m Bool
sprinkler = Sprinkler.soft

enumerate :: Ord a => Dist.Dist Double a -> [(a,Double)]
enumerate = Dist.enumerate

check_terminate_smc = sampleIOfixed (smc' 2 5 sprinkler)

check_preserve_smc = (enumerate . collapse . smc 2 2) sprinkler ~==
                      enumerate sprinkler

<<<<<<< HEAD
check_preserve_ismh = (enumerate . collapse . ismh 1 2) sprinkler ~==
                      enumerate sprinkler

check_preserve_smh = (enumerate . collapse . smh 1 2) sprinkler ~==
                      enumerate sprinkler

check_preserve_smcrm = (enumerate . collapse . smcrm 1 2 1) sprinkler ~==
                        enumerate sprinkler
=======
-- check_preserve_ismh = (enumerate . collapse . ismh 1 2) sprinkler ~==
--                       enumerate sprinkler
--
-- check_preserve_smh = (enumerate . collapse . smh 2 2) sprinkler ~==
--                       enumerate sprinkler
--
-- check_preserve_smcrm = (enumerate . collapse . smcrm 1 2 1) sprinkler ~==
--                         enumerate sprinkler
>>>>>>> e21377fb

sprinkler_posterior :: MonadBayes m => Weighted m Bool
sprinkler_posterior = duplicateWeight sprinkler

-- mhPriorrans :: MonadDist m => Weighted m Bool -> m Bool
-- mhPriorrans d = fmap (!! 1) $ mh 2 d (MHKernel $ const $ fmap (,1) sprinkler)

-- check_prior_trans = enumerate (fmap (!! 2) (mhPrior 2 sprinkler_posterior)) ~==
--                     enumerate sprinkler

-- pimhTrans :: MonadDist m => Weighted m Bool -> m Bool
-- pimhTrans d = fmap (!! 1) $ mh 2 d kernel where
--   kernel = MHKernel $ const $ fmap (,1) $ collapse $ smc 2 2 sprinkler

-- check_pimh_trans = enumerate (fmap (!! 2) (pimh 2 2 2 sprinkler_posterior)) ~==
--                    enumerate sprinkler

-- check_trace_mh m m' = enumerate (dropTrace (mhStep (mhStep m))) ~==
--                       enumerate m'
--
-- trace_mh_length n = fmap length (sampleIOfixed (traceMH n sprinkler))
--
-- check_trace_trans = check_trace_mh sprinkler sprinkler
--
-- check_trace_support = check_trace_mh StrictlySmallerSupport.model StrictlySmallerSupport.model

custom_mh_test = enumerate (s >>= \x -> (fmap (!! 0) (mhCustom 1 sprinkler k x)))  where
  k = singleSiteTraceKernel 0 undefined (customDiscreteKernel (const [0.5,0.5]))
  s = marginal $ joint sprinkler

custom_mh_target = enumerate sprinkler

check_custom_mh =
  enumerate sprinkler ~== custom_mh_test

-- | Count the number of particles produced by SMC
check_particles :: Int -> Int -> IO Int
check_particles observations particles =
  sampleIOfixed (fmap length (runPopulation $ smc observations particles Sprinkler.soft))<|MERGE_RESOLUTION|>--- conflicted
+++ resolved
@@ -31,25 +31,14 @@
 check_preserve_smc = (enumerate . collapse . smc 2 2) sprinkler ~==
                       enumerate sprinkler
 
-<<<<<<< HEAD
-check_preserve_ismh = (enumerate . collapse . ismh 1 2) sprinkler ~==
-                      enumerate sprinkler
-
-check_preserve_smh = (enumerate . collapse . smh 1 2) sprinkler ~==
-                      enumerate sprinkler
-
-check_preserve_smcrm = (enumerate . collapse . smcrm 1 2 1) sprinkler ~==
-                        enumerate sprinkler
-=======
 -- check_preserve_ismh = (enumerate . collapse . ismh 1 2) sprinkler ~==
 --                       enumerate sprinkler
 --
--- check_preserve_smh = (enumerate . collapse . smh 2 2) sprinkler ~==
+-- check_preserve_smh = (enumerate . collapse . smh 1 2) sprinkler ~==
 --                       enumerate sprinkler
 --
 -- check_preserve_smcrm = (enumerate . collapse . smcrm 1 2 1) sprinkler ~==
 --                         enumerate sprinkler
->>>>>>> e21377fb
 
 sprinkler_posterior :: MonadBayes m => Weighted m Bool
 sprinkler_posterior = duplicateWeight sprinkler
